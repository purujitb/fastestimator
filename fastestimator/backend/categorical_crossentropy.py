--- conflicted
+++ resolved
@@ -24,17 +24,10 @@
 
 def categorical_crossentropy(y_pred: Tensor, y_true: Tensor, from_logits: bool = False,
                              average_loss: bool = True) -> Tensor:
-<<<<<<< HEAD
-    """Compute categorical crossentropy. 
-
-    Note that if any of the `y_pred` values are exactly 0, this will result in a NaN output. If `from_logits` is 
-    False, then each entry of `y_pred` should sum to 1. If they don't sum to 1 then tf and torch backends will 
-=======
     """Compute categorical crossentropy.
 
     Note that if any of the `y_pred` values are exactly 0, this will result in a NaN output. If `from_logits` is
     False, then each entry of `y_pred` should sum to 1. If they don't sum to 1 then tf and torch backends will
->>>>>>> fb21e170
     result in different numerical values.
 
     This method can be used with TensorFlow tensors:
@@ -60,16 +53,11 @@
         average_loss: Whether to average the element-wise loss.
 
     Returns:
-<<<<<<< HEAD
-        The categorical crossentropy between `y_pred` and `y_true`. A scalar if `average_loss` is True, else a 
-        tensor with the shape (Batch). 
-=======
         The categorical crossentropy between `y_pred` and `y_true`. A scalar if `average_loss` is True, else a
         tensor with the shape (Batch).
 
     Raises:
         AssertionError: If `y_true` or `y_pred` are unacceptable data types.
->>>>>>> fb21e170
     """
     assert type(y_pred) == type(y_true), "y_pred and y_true must be same tensor type"
     assert isinstance(y_pred, (tf.Tensor, torch.Tensor)), "only support tf.Tensor or torch.Tensor as y_pred"
