# Copyright 2019 The FastEstimator Authors. All Rights Reserved.
#
# Licensed under the Apache License, Version 2.0 (the "License");
# you may not use this file except in compliance with the License.
# You may obtain a copy of the License at
#
#     http://www.apache.org/licenses/LICENSE-2.0
#
# Unless required by applicable law or agreed to in writing, software
# distributed under the License is distributed on an "AS IS" BASIS,
# WITHOUT WARRANTIES OR CONDITIONS OF ANY KIND, either express or implied.
# See the License for the specific language governing permissions and
# limitations under the License.
# ==============================================================================

from typing import TypeVar, Union

import numpy as np
import tensorflow as tf
import torch

from fastestimator.backend.to_number import to_number

Tensor = TypeVar('Tensor', tf.Tensor, torch.Tensor, np.ndarray)


def clip_by_value(tensor: Tensor, min_value: Union[int, float, Tensor], max_value: Union[int, float, Tensor]) -> Tensor:
    """Clip a tensor such that `min_value` <= tensor <= `max_value`.

    This method can be used with Numpy data:
    ```python
    n = np.array([-5, 4, 2, 0, 9, -2])
<<<<<<< HEAD
    b = fe.backend.clip_by_value(n, min_value=-2, max_value=3)  # [-2,  3,  2,  0,  3, -2]
=======
    b = fe.backend.clip_by_value(n, min_value=-2, max_value=3)  # [-2, 3, 2, 0, 3, -2]
>>>>>>> fb21e170
    ```

    This method can be used with TensorFlow tensors:
    ```python
    t = tf.constant([-5, 4, 2, 0, 9, -2])
<<<<<<< HEAD
    b = fe.backend.clip_by_value(t, min_value=-2, max_value=3)  # [-2,  3,  2,  0,  3, -2]
=======
    b = fe.backend.clip_by_value(t, min_value=-2, max_value=3)  # [-2, 3, 2, 0, 3, -2]
>>>>>>> fb21e170
    ```

    This method can be used with PyTorch tensors:
    ```python
    p = torch.tensor([-5, 4, 2, 0, 9, -2])
<<<<<<< HEAD
    b = fe.backend.clip_by_value(p, min_value=-2, max_value=3)  # [-2,  3,  2,  0,  3, -2]
=======
    b = fe.backend.clip_by_value(p, min_value=-2, max_value=3)  # [-2, 3, 2, 0, 3, -2]
>>>>>>> fb21e170
    ```

    Args:
        tensor: The input value.
        min_value: The minimum value to clip to.
        max_value: The maximum value to clip to.

    Returns:
        The `tensor`, with it's values clipped.
<<<<<<< HEAD
=======

    Raises:
        ValueError: If `tensor` is an unacceptable data type.
>>>>>>> fb21e170
    """
    if isinstance(tensor, tf.Tensor):
        return tf.clip_by_value(tensor, clip_value_min=min_value, clip_value_max=max_value)
    elif isinstance(tensor, torch.Tensor):
        return tensor.clamp(min=to_number(min_value).item(), max=to_number(max_value).item())
    elif isinstance(tensor, np.ndarray):
        return np.clip(tensor, a_min=min_value, a_max=max_value)
    else:
        raise ValueError("Unrecognized tensor type {}".format(type(tensor)))<|MERGE_RESOLUTION|>--- conflicted
+++ resolved
@@ -30,31 +30,19 @@
     This method can be used with Numpy data:
     ```python
     n = np.array([-5, 4, 2, 0, 9, -2])
-<<<<<<< HEAD
-    b = fe.backend.clip_by_value(n, min_value=-2, max_value=3)  # [-2,  3,  2,  0,  3, -2]
-=======
     b = fe.backend.clip_by_value(n, min_value=-2, max_value=3)  # [-2, 3, 2, 0, 3, -2]
->>>>>>> fb21e170
     ```
 
     This method can be used with TensorFlow tensors:
     ```python
     t = tf.constant([-5, 4, 2, 0, 9, -2])
-<<<<<<< HEAD
-    b = fe.backend.clip_by_value(t, min_value=-2, max_value=3)  # [-2,  3,  2,  0,  3, -2]
-=======
     b = fe.backend.clip_by_value(t, min_value=-2, max_value=3)  # [-2, 3, 2, 0, 3, -2]
->>>>>>> fb21e170
     ```
 
     This method can be used with PyTorch tensors:
     ```python
     p = torch.tensor([-5, 4, 2, 0, 9, -2])
-<<<<<<< HEAD
-    b = fe.backend.clip_by_value(p, min_value=-2, max_value=3)  # [-2,  3,  2,  0,  3, -2]
-=======
     b = fe.backend.clip_by_value(p, min_value=-2, max_value=3)  # [-2, 3, 2, 0, 3, -2]
->>>>>>> fb21e170
     ```
 
     Args:
@@ -64,12 +52,9 @@
 
     Returns:
         The `tensor`, with it's values clipped.
-<<<<<<< HEAD
-=======
 
     Raises:
         ValueError: If `tensor` is an unacceptable data type.
->>>>>>> fb21e170
     """
     if isinstance(tensor, tf.Tensor):
         return tf.clip_by_value(tensor, clip_value_min=min_value, clip_value_max=max_value)
